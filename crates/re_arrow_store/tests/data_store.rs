//! Straightforward high-level API tests.
//!
//! Testing & demonstrating expected usage of the datastore APIs, no funny stuff.

use std::{
    collections::HashMap,
    sync::atomic::{AtomicBool, Ordering},
};

use arrow2::array::{Array, ListArray, UInt64Array};
use polars_core::{prelude::*, series::Series};
<<<<<<< HEAD
use re_arrow_store::{test_bundle, DataStore, LatestAtQuery, RangeQuery, TimeInt, TimeRange};
=======
use re_arrow_store::{polars_helpers, test_bundle, DataStore, TimeQuery, TimelineQuery};
>>>>>>> 9448cc6a
use re_log_types::{
    datagen::{build_frame_nr, build_instances, build_some_point2d, build_some_rects},
    field_types::{Instance, Point2D, Rect2D},
    msg_bundle::{wrap_in_listarray, Component as _, MsgBundle},
    ComponentName, ObjPath as EntityPath, TimeType, Timeline,
};

// --- LatestAt ---

#[test]
fn latest_at() {
    init_logs();

    for config in re_arrow_store::test_util::all_configs() {
        let mut store = DataStore::new(Instance::name(), config.clone());
        latest_at_impl(&mut store);
    }
}
fn latest_at_impl(store: &mut DataStore) {
    init_logs();

    let ent_path = EntityPath::from("this/that");

    let frame0 = 0.into();
    let frame1 = 1.into();
    let frame2 = 2.into();
    let frame3 = 3.into();
    let frame4 = 4.into();

    let (instances1, rects1) = (build_instances(3), build_some_rects(3));
    let bundle1 = test_bundle!(ent_path @ [build_frame_nr(frame1)] => [instances1.clone(), rects1]);
    store.insert(&bundle1).unwrap();

    let points2 = build_some_point2d(3);
    let bundle2 = test_bundle!(ent_path @ [build_frame_nr(frame2)] => [instances1, points2]);
    store.insert(&bundle2).unwrap();

    let points3 = build_some_point2d(10);
    let bundle3 = test_bundle!(ent_path @ [build_frame_nr(frame3)] => [points3]);
    store.insert(&bundle3).unwrap();

    let rects4 = build_some_rects(5);
    let bundle4 = test_bundle!(ent_path @ [build_frame_nr(frame4)] => [rects4]);
    store.insert(&bundle4).unwrap();

    if let err @ Err(_) = store.sanity_check() {
        store.sort_indices();
        eprintln!("{store}");
        err.unwrap();
    }

    let mut assert_latest_components = |frame_nr: i64, bundles: &[(ComponentName, &MsgBundle)]| {
        let timeline_frame_nr = Timeline::new("frame_nr", TimeType::Sequence);
        let components_all = &[Rect2D::name(), Point2D::name()];

        let df = polars_helpers::latest_components(
            store,
            &TimelineQuery::new(timeline_frame_nr, TimeQuery::LatestAt(frame_nr)),
            &ent_path,
            components_all,
        )
        .unwrap();

        let df_expected = joint_df(store.cluster_key(), bundles);

        store.sort_indices();
        assert_eq!(df_expected, df, "{store}");
    };

    // TODO(cmc): bring back some log_time scenarios

    assert_latest_components(frame0, &[]);
    assert_latest_components(frame1, &[(Rect2D::name(), &bundle1)]);
    assert_latest_components(
        frame2,
        &[(Rect2D::name(), &bundle1), (Point2D::name(), &bundle2)],
    );
    assert_latest_components(
        frame3,
        &[(Rect2D::name(), &bundle1), (Point2D::name(), &bundle3)],
    );
    assert_latest_components(
        frame4,
        &[(Rect2D::name(), &bundle4), (Point2D::name(), &bundle3)],
    );
}

<<<<<<< HEAD
/// Runs a joint query over all components at the given `frame_nr`, and asserts that the result
/// matches a joint `DataFrame` built ouf of the specified raw `bundles`.
fn assert_joint_query_at(
    store: &mut DataStore,
    ent_path: &EntityPath,
    frame_nr: TimeInt,
    bundles: &[(ComponentName, &MsgBundle)],
) {
    let timeline_frame_nr = Timeline::new("frame_nr", TimeType::Sequence);
    let components_all = &[Rect2D::name(), Point2D::name()];

    let df = joint_latest_at_query(
        store,
        &LatestAtQuery::new(timeline_frame_nr, frame_nr),
        ent_path,
        components_all,
    );

    let df_expected = joint_df(bundles);

    store.sort_indices();
    assert_eq!(df_expected, df, "{store}");
}

// --- Range ---

#[test]
fn range() {
    init_logs();

    for config in re_arrow_store::test_util::all_configs() {
        let mut store = DataStore::new(Instance::name(), config.clone());
        range_impl(&mut store);
    }
}
fn range_impl(store: &mut DataStore) {
    init_logs();

    let ent_path = EntityPath::from("this/that");

    let frame1 = 1.into();
    let frame2 = 2.into();
    let frame3 = 3.into();
    let frame4 = 4.into();
    let frame5 = 5.into();

    let (instances1, rects1) = (build_instances(3), build_some_rects(3));
    let bundle1 = test_bundle!(ent_path @ [build_frame_nr(frame1)] => [instances1.clone(), rects1]);
    store.insert(&bundle1).unwrap();

    let points2 = build_some_point2d(3);
    let bundle2 = test_bundle!(ent_path @ [build_frame_nr(frame2)] => [instances1, points2]);
    store.insert(&bundle2).unwrap();

    let points3 = build_some_point2d(10);
    let bundle3 = test_bundle!(ent_path @ [build_frame_nr(frame3)] => [points3]);
    store.insert(&bundle3).unwrap();

    let rects4 = build_some_rects(5);
    let bundle4 = test_bundle!(ent_path @ [build_frame_nr(frame4)] => [rects4]);
    store.insert(&bundle4).unwrap();

    if let err @ Err(_) = store.sanity_check() {
        store.sort_indices();
        eprintln!("{store}");
        err.unwrap();
    }

    // Unit-length time-ranges, should behave like a latest_at query at `start - 1`.

    assert_joint_range(
        store,
        &ent_path,
        TimeRange::new(frame1, frame1),
        Rect2D::name(),
        &[],
    );
    assert_joint_range(
        store,
        &ent_path,
        TimeRange::new(frame2, frame2),
        Rect2D::name(),
        &[(frame1, &[(Rect2D::name(), &bundle1)])],
    );
    assert_joint_range(
        store,
        &ent_path,
        TimeRange::new(frame3, frame3),
        Rect2D::name(),
        &[(
            frame2,
            &[(Rect2D::name(), &bundle1), (Point2D::name(), &bundle2)],
        )],
    );
    assert_joint_range(
        store,
        &ent_path,
        TimeRange::new(frame4, frame4),
        Rect2D::name(),
        &[(
            frame3,
            &[(Rect2D::name(), &bundle1), (Point2D::name(), &bundle3)],
        )],
    );
    assert_joint_range(
        store,
        &ent_path,
        TimeRange::new(frame5, frame5),
        Rect2D::name(),
        &[(
            frame4,
            &[(Rect2D::name(), &bundle4), (Point2D::name(), &bundle3)],
        )],
    );
}

/// Runs a joint query over all components at the given `frame_nr`, and asserts that the result
/// matches a joint `DataFrame` built ouf of the specified raw `bundles`.
fn assert_joint_range(
    store: &mut DataStore,
    ent_path: &EntityPath,
    time_range: TimeRange,
    primary: ComponentName,
    bundles_at_times: &[(TimeInt, &[(ComponentName, &MsgBundle)])],
) {
    let timeline_frame_nr = Timeline::new("frame_nr", TimeType::Sequence);
    let components_all = &[Instance::name(), Rect2D::name(), Point2D::name()];

    // let bundles_at_times: HashMap<TimeInt, &[(ComponentName, &MsgBundle)]> =
    //     bundles_at_times.iter().copied().collect();

    let query = RangeQuery::new(timeline_frame_nr, time_range);
    let dfs = range_query(store, &query, ent_path, primary, components_all);
    for (time, df) in dfs {
        eprintln!(
            "Found data at time {} from {}'s PoV (outer-joining):\n{:?}",
            query.timeline.typ().format(time),
            primary,
            df,
        );
    }
}

// --- LatestAt helpers ---

// TODO: maybe there's no such thing as a non-joint one

// Queries a bunch of components and their clustering keys, joins everything together, and returns
// the resulting `DataFrame`.
// TODO: doc
fn joint_latest_at_query(
    store: &DataStore,
    query: &LatestAtQuery,
    ent_path: &EntityPath,
    primaries: &[ComponentName],
) -> DataFrame {
    let dfs = primaries
        .iter()
        .map(|primary| latest_at_query(store, query, ent_path, *primary))
        .filter(|df| !df.is_empty());

    let df = dfs
        .reduce(|acc, df| {
            acc.outer_join(
                &df,
                [Instance::name().as_str()],
                [Instance::name().as_str()],
            )
            .unwrap()
        })
        .unwrap_or_default();

    df.sort([Instance::name().as_str()], false).unwrap_or(df)
}

/// Query a single component and its clustering key, returns a `DataFrame`.
// TODO: doc
fn latest_at_query(
    store: &DataStore,
    query: &LatestAtQuery,
    ent_path: &EntityPath,
    primary: ComponentName,
) -> DataFrame {
    let components = &[Instance::name(), primary];
    let row_indices = store
        .latest_at(query, ent_path, primary, components)
        .unwrap_or([None; 2]);
    let results = store.get(components, &row_indices);

    let df = {
        let series: Vec<_> = components
            .iter()
            .zip(results)
            .filter_map(|(component, col)| col.map(|col| (component, col)))
            .map(|(&component, col)| Series::try_from((component.as_str(), col)).unwrap())
            .collect();

        DataFrame::new(series).unwrap()
    };

    df
}

// --- Range helpers ---

// TODO: doc
fn range_query<'a, const N: usize>(
    store: &'a DataStore,
    query: &'a RangeQuery,
    ent_path: &'a EntityPath,
    primary: ComponentName,
    components: &'a [ComponentName; N],
) -> impl Iterator<Item = (TimeInt, DataFrame)> + 'a {
    store
        .range(query, ent_path, primary, components)
        .map(move |(time, row_indices)| {
            let df = {
                let results = store.get(components, &row_indices);

                let series: Vec<_> = components
                    .iter()
                    .zip(results)
                    .filter_map(|(component, col)| col.map(|col| (component, col)))
                    .map(|(&component, col)| Series::try_from((component.as_str(), col)).unwrap())
                    .collect();

                DataFrame::new(series).unwrap()
            };

            let df = std::iter::once(df)
                .reduce(|acc, df| {
                    acc.outer_join(
                        &df,
                        [Instance::name().as_str()],
                        [Instance::name().as_str()],
                    )
                    .unwrap()
                })
                .unwrap_or_default();

            let missing = components
                .iter()
                .enumerate()
                .filter_map(|(i, component)| row_indices[i].is_none().then_some(*component))
                .collect::<Vec<_>>();
            let df_missing = joint_latest_at_query(
                store,
                &LatestAtQuery::new(query.timeline, time),
                ent_path,
                &missing,
            );

            (time, join_dataframes([df, df_missing].into_iter()))
        })
}

fn join_dataframes(dfs: impl Iterator<Item = DataFrame>) -> DataFrame {
    let df = dfs
        .filter(|df| !df.is_empty())
        .reduce(|acc, df| {
            acc.outer_join(
                &df,
                [Instance::name().as_str()],
                [Instance::name().as_str()],
            )
            .unwrap()
        })
        .unwrap_or_default();

    df.sort([Instance::name().as_str()], false).unwrap_or(df)
}

// --- Common helpers ---

/// Builds a joint `DataFrame` directly out of raw bundles, mimicking the behaviour of a joint
/// query on the datastore.
// TODO: doc
fn joint_df(bundles: &[(ComponentName, &MsgBundle)]) -> DataFrame {
=======
// --- Helpers ---

/// Given a list of bundles, crafts a `latest_components`-looking dataframe.
fn joint_df(cluster_key: ComponentName, bundles: &[(ComponentName, &MsgBundle)]) -> DataFrame {
>>>>>>> 9448cc6a
    let df = bundles
        .iter()
        .map(|(component, bundle)| {
            let instances = if bundle.components.len() == 1 {
                let len = bundle.components[0]
                    .value
                    .as_any()
                    .downcast_ref::<ListArray<i32>>()
                    .unwrap()
                    .value(0)
                    .len();
                Series::try_from((
                    cluster_key.as_str(),
                    wrap_in_listarray(UInt64Array::from_vec((0..len as u64).collect()).to_boxed())
                        .to_boxed(),
                ))
                .unwrap()
            } else {
                Series::try_from((cluster_key.as_str(), bundle.components[0].value.to_boxed()))
                    .unwrap()
            };

            let df = DataFrame::new(vec![
                instances,
                Series::try_from((
                    component.as_str(),
                    bundle.components.last().unwrap().value.to_boxed(),
                ))
                .unwrap(),
            ])
            .unwrap();

            df.explode(df.get_column_names()).unwrap()
        })
        .reduce(|acc, df| {
            acc.outer_join(&df, [cluster_key.as_str()], [cluster_key.as_str()])
                .unwrap()
        })
        .unwrap_or_default();

    df.sort([Instance::name().as_str()], false).unwrap_or(df)
}

// ---

pub fn init_logs() {
    static INIT: AtomicBool = AtomicBool::new(false);

    if INIT
        .compare_exchange(false, true, Ordering::SeqCst, Ordering::SeqCst)
        .is_ok()
    {
        re_log::set_default_rust_log_env();
        tracing_subscriber::fmt::init(); // log to stdout
    }
}<|MERGE_RESOLUTION|>--- conflicted
+++ resolved
@@ -9,11 +9,9 @@
 
 use arrow2::array::{Array, ListArray, UInt64Array};
 use polars_core::{prelude::*, series::Series};
-<<<<<<< HEAD
-use re_arrow_store::{test_bundle, DataStore, LatestAtQuery, RangeQuery, TimeInt, TimeRange};
-=======
-use re_arrow_store::{polars_helpers, test_bundle, DataStore, TimeQuery, TimelineQuery};
->>>>>>> 9448cc6a
+use re_arrow_store::{
+    polars_helpers, test_bundle, DataStore, LatestAtQuery, RangeQuery, TimeInt, TimeRange,
+};
 use re_log_types::{
     datagen::{build_frame_nr, build_instances, build_some_point2d, build_some_rects},
     field_types::{Instance, Point2D, Rect2D},
@@ -65,23 +63,24 @@
         err.unwrap();
     }
 
-    let mut assert_latest_components = |frame_nr: i64, bundles: &[(ComponentName, &MsgBundle)]| {
-        let timeline_frame_nr = Timeline::new("frame_nr", TimeType::Sequence);
-        let components_all = &[Rect2D::name(), Point2D::name()];
-
-        let df = polars_helpers::latest_components(
-            store,
-            &TimelineQuery::new(timeline_frame_nr, TimeQuery::LatestAt(frame_nr)),
-            &ent_path,
-            components_all,
-        )
-        .unwrap();
-
-        let df_expected = joint_df(store.cluster_key(), bundles);
-
-        store.sort_indices();
-        assert_eq!(df_expected, df, "{store}");
-    };
+    let mut assert_latest_components =
+        |frame_nr: TimeInt, bundles: &[(ComponentName, &MsgBundle)]| {
+            let timeline_frame_nr = Timeline::new("frame_nr", TimeType::Sequence);
+            let components_all = &[Rect2D::name(), Point2D::name()];
+
+            let df = polars_helpers::latest_components(
+                store,
+                &TimelineQuery::new(timeline_frame_nr, TimeQuery::LatestAt(frame_nr)),
+                &ent_path,
+                components_all,
+            )
+            .unwrap();
+
+            let df_expected = joint_df(store.cluster_key(), bundles);
+
+            store.sort_indices();
+            assert_eq!(df_expected, df, "{store}");
+        };
 
     // TODO(cmc): bring back some log_time scenarios
 
@@ -99,31 +98,6 @@
         frame4,
         &[(Rect2D::name(), &bundle4), (Point2D::name(), &bundle3)],
     );
-}
-
-<<<<<<< HEAD
-/// Runs a joint query over all components at the given `frame_nr`, and asserts that the result
-/// matches a joint `DataFrame` built ouf of the specified raw `bundles`.
-fn assert_joint_query_at(
-    store: &mut DataStore,
-    ent_path: &EntityPath,
-    frame_nr: TimeInt,
-    bundles: &[(ComponentName, &MsgBundle)],
-) {
-    let timeline_frame_nr = Timeline::new("frame_nr", TimeType::Sequence);
-    let components_all = &[Rect2D::name(), Point2D::name()];
-
-    let df = joint_latest_at_query(
-        store,
-        &LatestAtQuery::new(timeline_frame_nr, frame_nr),
-        ent_path,
-        components_all,
-    );
-
-    let df_expected = joint_df(bundles);
-
-    store.sort_indices();
-    assert_eq!(df_expected, df, "{store}");
 }
 
 // --- Range ---
@@ -243,66 +217,6 @@
             df,
         );
     }
-}
-
-// --- LatestAt helpers ---
-
-// TODO: maybe there's no such thing as a non-joint one
-
-// Queries a bunch of components and their clustering keys, joins everything together, and returns
-// the resulting `DataFrame`.
-// TODO: doc
-fn joint_latest_at_query(
-    store: &DataStore,
-    query: &LatestAtQuery,
-    ent_path: &EntityPath,
-    primaries: &[ComponentName],
-) -> DataFrame {
-    let dfs = primaries
-        .iter()
-        .map(|primary| latest_at_query(store, query, ent_path, *primary))
-        .filter(|df| !df.is_empty());
-
-    let df = dfs
-        .reduce(|acc, df| {
-            acc.outer_join(
-                &df,
-                [Instance::name().as_str()],
-                [Instance::name().as_str()],
-            )
-            .unwrap()
-        })
-        .unwrap_or_default();
-
-    df.sort([Instance::name().as_str()], false).unwrap_or(df)
-}
-
-/// Query a single component and its clustering key, returns a `DataFrame`.
-// TODO: doc
-fn latest_at_query(
-    store: &DataStore,
-    query: &LatestAtQuery,
-    ent_path: &EntityPath,
-    primary: ComponentName,
-) -> DataFrame {
-    let components = &[Instance::name(), primary];
-    let row_indices = store
-        .latest_at(query, ent_path, primary, components)
-        .unwrap_or([None; 2]);
-    let results = store.get(components, &row_indices);
-
-    let df = {
-        let series: Vec<_> = components
-            .iter()
-            .zip(results)
-            .filter_map(|(component, col)| col.map(|col| (component, col)))
-            .map(|(&component, col)| Series::try_from((component.as_str(), col)).unwrap())
-            .collect();
-
-        DataFrame::new(series).unwrap()
-    };
-
-    df
 }
 
 // --- Range helpers ---
@@ -376,16 +290,8 @@
 
 // --- Common helpers ---
 
-/// Builds a joint `DataFrame` directly out of raw bundles, mimicking the behaviour of a joint
-/// query on the datastore.
-// TODO: doc
-fn joint_df(bundles: &[(ComponentName, &MsgBundle)]) -> DataFrame {
-=======
-// --- Helpers ---
-
 /// Given a list of bundles, crafts a `latest_components`-looking dataframe.
 fn joint_df(cluster_key: ComponentName, bundles: &[(ComponentName, &MsgBundle)]) -> DataFrame {
->>>>>>> 9448cc6a
     let df = bundles
         .iter()
         .map(|(component, bundle)| {
