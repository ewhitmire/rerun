use std::sync::Arc;

use egui::util::hash;
use egui::NumExt as _;
use glam::{vec3, Vec3};
use itertools::Itertools as _;

use re_data_store::query::visit_type_data_3;
use re_data_store::{FieldName, InstanceIdHash, ObjPath, ObjectTreeProperties};
use re_log_types::{IndexHash, MsgId, ObjectType};

use crate::misc::mesh_loader::CpuMesh;
use crate::ui::space_view::SceneQuery;
use crate::{math::line_segment_distance_sq_to_point_2d, misc::ViewerContext};

#[cfg(feature = "wgpu")]
use re_renderer::renderer::*;

use super::{eye::Eye, SpaceCamera};

// ----------------------------------------------------------------------------

/// A size of something in either scene-units, screen-units, or unsized.
///
/// Implementation:
/// * If positive, this is in scene units.
/// * If negative, this is in ui points.
/// * If NaN, auto-size it.
/// Resolved in [`Scene::finalize_sizes_and_colors`].
#[derive(Clone, Copy, Debug)]
pub struct Size(pub f32);

impl Size {
    /// Automatically sized based on how many there are in the scene etc.
    const AUTO: Self = Self(f32::NAN);

    #[inline]
    pub fn new_scene(size: f32) -> Self {
        debug_assert!(size.is_finite() && size >= 0.0, "Bad size: {size}");
        Self(size)
    }

    #[inline]
    pub fn new_ui(size: f32) -> Self {
        debug_assert!(size.is_finite() && size >= 0.0, "Bad size: {size}");
        Self(-size)
    }

    #[inline]
    pub fn is_auto(&self) -> bool {
        self.0.is_nan()
    }

    /// Get the scene-size of this, if stored as a scene size.
    #[inline]
    #[allow(unused)] // wgpu is not yet using this
    pub fn scene(&self) -> Option<f32> {
        (self.0.is_finite() && self.0 >= 0.0).then_some(self.0)
    }

    /// Get the ui-size of this, if stored as a ui size.
    #[inline]
    pub fn ui(&self) -> Option<f32> {
        (self.0.is_finite() && self.0 <= 0.0).then_some(-self.0)
    }
}

impl PartialEq for Size {
    #[inline]
    fn eq(&self, other: &Self) -> bool {
        self.0.is_nan() && other.0.is_nan() || self.0 == other.0
    }
}

impl std::ops::Mul<f32> for Size {
    type Output = Size;

    #[inline]
    fn mul(self, rhs: f32) -> Self::Output {
        debug_assert!(rhs.is_finite() && rhs >= 0.0);
        Self(self.0 * rhs)
    }
}

impl std::ops::MulAssign<f32> for Size {
    #[inline]
    fn mul_assign(&mut self, rhs: f32) {
        debug_assert!(rhs.is_finite() && rhs >= 0.0);
        self.0 *= rhs;
    }
}

// ----------------------------------------------------------------------------

pub struct Point3D {
    pub instance_id_hash: InstanceIdHash,
    pub pos: Vec3,      // TODO: pos in what? in world space?
    pub radius: Size,   // TODO: not sure what we want for this though?
    pub color: [u8; 4], // TODO: Color32? srgb or not?
}

pub struct LineSegments {
    pub instance_id: InstanceIdHash,
    pub segments: Vec<[[f32; 3]; 2]>,
    pub radius: Size,
    pub color: [u8; 4],
    #[cfg(feature = "wgpu")]
    pub flags: re_renderer::renderer::LineStripFlags,
}

pub enum MeshSourceData {
    Mesh3D(re_log_types::Mesh3D),
    /// e.g. the camera mesh
    StaticGlb(&'static [u8]),
}

pub struct MeshSource {
    pub instance_id: InstanceIdHash,
    pub mesh_id: u64,
    // TODO(andreas): Make this Conformal3 once glow is gone?
    pub world_from_mesh: macaw::Affine3A,
    pub cpu_mesh: Arc<CpuMesh>,
    pub tint: Option<[u8; 4]>,
}

pub struct Label {
    pub(crate) text: String,
    /// Origin of the label
    pub(crate) origin: Vec3,
}

#[derive(Default)]
pub struct Scene {
    pub points: Vec<Point3D>,
    pub line_segments: Vec<LineSegments>,
    pub meshes: Vec<MeshSource>,
    pub labels: Vec<Label>,
}

impl Scene {
    pub(crate) fn load(
        &mut self,
        ctx: &mut ViewerContext<'_>,
        obj_tree_props: &ObjectTreeProperties,
        query: &SceneQuery,
    ) {
        puffin::profile_function!();

        // hack because three-d handles colors wrong. TODO(emilk): fix three-d
        let gamma_lut = (0..=255)
            .map(|c| ((c as f32 / 255.0).powf(2.2) * 255.0).round() as u8)
            .collect_vec();
        let gamma_lut = &gamma_lut[0..256]; // saves us bounds checks later.

        // TODO: dont like how this looks
        let object_color =
            |ctx: &ViewerContext<'_>, color: Option<&[u8; 4]>, obj_path: &ObjPath| {
                let [r, g, b, a] = if let Some(color) = color.copied() {
                    color
                } else {
                    let [r, g, b] = ctx.random_color(obj_path);
                    [r, g, b, 255]
                };

                let r = gamma_lut[r as usize];
                let g = gamma_lut[g as usize];
                let b = gamma_lut[b as usize];
                [r, g, b, a]
            };

        {
            puffin::profile_scope!("Scene3D - load points");
            let points = query
                .iter_object_stores(ctx, obj_tree_props, ObjectType::Point3D)
                .flat_map(|(_obj_type, obj_path, obj_store)| {
                    let mut batch = Vec::new();
                    visit_type_data_3(
                        obj_store,
                        &FieldName::from("pos"),
                        &query.time_query,
                        ("_visible", "color", "radius"),
                        |instance_index: Option<&IndexHash>,
                         _time: i64,
                         _msg_id: &MsgId,
                         pos: &[f32; 3],
                         visible: Option<&bool>,
                         color: Option<&[u8; 4]>,
                         radius: Option<&f32>| {
                            if *visible.unwrap_or(&true) {
                                let instance_index =
                                    instance_index.copied().unwrap_or(IndexHash::NONE);
                                let instance_id_hash =
                                    InstanceIdHash::from_path_and_index(obj_path, instance_index);

                                batch.push(Point3D {
                                    instance_id_hash,
                                    pos: Vec3::from_slice(pos),
                                    radius: radius.copied().map_or(Size::AUTO, Size::new_scene),
                                    color: object_color(ctx, color, obj_path),
                                });
                            }
                        },
                    );
                    batch
                });
            self.points.extend(points);
        }
    }

    pub(crate) fn load_objects(
        &mut self,
        ctx: &mut ViewerContext<'_>,
        objects: &re_data_store::Objects<'_>,
    ) {
        crate::profile_function!();

        // hack because three-d handles colors wrong. TODO(emilk): fix three-d
        let gamma_lut = (0..=255)
            .map(|c| ((c as f32 / 255.0).powf(2.2) * 255.0).round() as u8)
            .collect_vec();
        let gamma_lut = &gamma_lut[0..256]; // saves us bounds checks later.

        let object_color = |ctx: &mut ViewerContext<'_>,
                            props: &re_data_store::InstanceProps<'_>| {
            let [r, g, b, a] = if let Some(color) = props.color {
                color
            } else {
                let [r, g, b] = ctx.random_color(&props.obj_path);
                [r, g, b, 255]
            };

            let r = gamma_lut[r as usize];
            let g = gamma_lut[g as usize];
            let b = gamma_lut[b as usize];
            [r, g, b, a]
        };

        {
            crate::profile_scope!("box3d");
            for (props, obj) in objects.box3d.iter() {
                let re_data_store::Box3D {
                    obb,
                    stroke_width,
                    label,
                } = obj;
                let line_radius = stroke_width.map_or(Size::AUTO, |w| Size::new_scene(w / 2.0));
                let color = object_color(ctx, props);
                self.add_box(
                    InstanceIdHash::from_path_and_index(&props.obj_path, props.instance_index),
                    color,
                    line_radius,
                    *label,
                    obb,
                );
            }
        }

        {
            crate::profile_scope!("path3d");
<<<<<<< HEAD
            self.line_segments
                .extend(objects.path3d.iter().map(|(props, obj)| {
                    let re_data_store::Path3D {
                        points,
                        stroke_width,
                    } = obj;

                    let radius = stroke_width.map_or(Size::AUTO, |w| Size::new_scene(w / 2.0));
                    let color = object_color(ctx, props);

                    let segments = points
                        .iter()
                        .tuple_windows()
                        .map(|(a, b)| [*a, *b])
                        .collect();

                    LineSegments {
                        instance_id: InstanceIdHash::from_path_and_index(
                            &props.obj_path,
                            props.instance_index,
                        ),
                        segments,
                        radius,
                        color,
                    }
                }));
=======
            for (props, obj) in objects.path3d.iter() {
                let re_data_store::Path3D {
                    points,
                    stroke_width,
                } = obj;

                let radius = stroke_width.map_or(Size::AUTO, |w| Size::new_scene(w / 2.0));
                let color = object_color(ctx, props);

                let segments = points
                    .iter()
                    .tuple_windows()
                    .map(|(a, b)| [*a, *b])
                    .collect();

                scene.line_segments.push(LineSegments {
                    instance_id: InstanceIdHash::from_props(props),
                    segments,
                    radius,
                    color,
                    #[cfg(feature = "wgpu")]
                    flags: Default::default(),
                });
            }
>>>>>>> 94c00a3d
        }

        {
            crate::profile_scope!("line_segments3d");
<<<<<<< HEAD
            self.line_segments
                .extend(objects.line_segments3d.iter().map(|(props, obj)| {
                    let re_data_store::LineSegments3D {
                        points,
                        stroke_width,
                    } = *obj;

                    let radius = stroke_width.map_or(Size::AUTO, |w| Size::new_scene(w / 2.0));
                    let color = object_color(ctx, props);

                    LineSegments {
                        instance_id: InstanceIdHash::from_path_and_index(
                            &props.obj_path,
                            props.instance_index,
                        ),
                        segments: bytemuck::allocation::pod_collect_to_vec(points),
                        radius,
                        color,
                    }
                }));
=======
            for (props, obj) in objects.line_segments3d.iter() {
                let re_data_store::LineSegments3D {
                    points,
                    stroke_width,
                } = *obj;

                let radius = stroke_width.map_or(Size::AUTO, |w| Size::new_scene(w / 2.0));
                let color = object_color(ctx, props);

                scene.line_segments.push(LineSegments {
                    instance_id: InstanceIdHash::from_props(props),
                    segments: bytemuck::allocation::pod_collect_to_vec(points),
                    radius,
                    color,
                    #[cfg(feature = "wgpu")]
                    flags: Default::default(),
                });
            }
>>>>>>> 94c00a3d
        }

        {
            crate::profile_scope!("mesh3d");
            self.meshes
                .extend(objects.mesh3d.iter().filter_map(|(props, obj)| {
                    let re_data_store::Mesh3D { mesh } = *obj;
                    let mesh_id = hash(props.msg_id);
                    ctx.cache
                        .cpu_mesh
                        .load(
                            mesh_id,
                            &props.obj_path.to_string(),
                            &MeshSourceData::Mesh3D(mesh.clone()),
                        )
                        .map(|cpu_mesh| MeshSource {
                            instance_id: InstanceIdHash::from_path_and_index(
                                &props.obj_path,
                                props.instance_index,
                            ),
                            mesh_id,
                            world_from_mesh: Default::default(),
                            cpu_mesh,
                            tint: None,
                        })
                }));
        }

        {
            crate::profile_scope!("arrow3d");
            for (props, obj) in objects.arrow3d.iter() {
                let re_data_store::Arrow3D {
                    arrow,
                    label,
                    width_scale,
                } = obj;
                let width = width_scale.unwrap_or(1.0);
                let color = object_color(ctx, props);
                let instance_id =
                    InstanceIdHash::from_path_and_index(&props.obj_path, props.instance_index);
                self.add_arrow(ctx, instance_id, color, Some(width), *label, arrow);
            }
        }
    }

    pub(super) fn add_cameras(
        &mut self,
        ctx: &mut ViewerContext<'_>,
        scene_bbox: &macaw::BoundingBox,
        viewport_size: egui::Vec2,
        eye: &Eye,
        cameras: &[SpaceCamera],
    ) {
        crate::profile_function!();

        let line_radius_in_points = (0.0005 * viewport_size.length()).clamp(1.5, 5.0);

        // Size of a pixel (in meters), when projected out one meter:
        let point_size_at_one_meter = eye.fov_y / viewport_size.y;

        let line_radius_from_distance = line_radius_in_points * point_size_at_one_meter;

        let eye_camera_plane =
            macaw::Plane3::from_normal_point(eye.forward_in_world(), eye.pos_in_world());

        for camera in cameras {
            let instance_id = InstanceIdHash {
                obj_path_hash: *camera.camera_obj_path.hash(),
                instance_index_hash: camera.instance_index_hash,
            };

            let dist_to_eye = eye_camera_plane.distance(camera.position()).at_least(0.0);
            let color = [255, 128, 128, 255]; // TODO(emilk): camera color

            let scale_based_on_scene_size = 0.05 * scene_bbox.size().length();
            let scale_based_on_distance = dist_to_eye * point_size_at_one_meter * 50.0; // shrink as we get very close. TODO(emilk): fade instead!
            let scale = scale_based_on_scene_size.min(scale_based_on_distance);

            if ctx.options.show_camera_mesh_in_3d {
                if let Some(world_from_rub_view) = camera.world_from_rub_view() {
                    // The camera mesh file is 1m long in RUB (X=Right, Y=Up, Z=Back).
                    // The lens is at the origin.

                    let scale = Vec3::splat(scale);

                    let mesh_id = hash("camera_mesh");
                    let world_from_mesh = world_from_rub_view * glam::Affine3A::from_scale(scale);

                    if let Some(cpu_mesh) = ctx.cache.cpu_mesh.load(
                        mesh_id,
                        "camera_mesh",
                        &MeshSourceData::StaticGlb(include_bytes!("../../../data/camera.glb")),
                    ) {
                        self.meshes.push(MeshSource {
                            instance_id,
                            mesh_id,
                            world_from_mesh,
                            cpu_mesh,
                            tint: None,
                        });
                    }
                }
            }

            if ctx.options.show_camera_axes_in_3d {
                let world_from_cam = camera.world_from_cam();

                // TODO(emilk): include the names of the axes ("Right", "Down", "Forward", etc)
                let cam_origin = camera.position();
                let radius = Size::new_scene(dist_to_eye * line_radius_from_distance * 2.0);

                for (axis_index, dir) in [Vec3::X, Vec3::Y, Vec3::Z].iter().enumerate() {
                    let axis_end = world_from_cam.transform_point3(scale * *dir);
                    let color = axis_color(axis_index);

                    self.line_segments.push(LineSegments {
                        instance_id,
                        segments: vec![[cam_origin.into(), axis_end.into()]],
                        radius,
                        color,
                        #[cfg(feature = "wgpu")]
                        flags: Default::default(),
                    });
                }
            }

            let line_radius = Size::new_scene(dist_to_eye * line_radius_from_distance);
            self.add_camera_frustum(camera, scene_bbox, instance_id, line_radius, color);
        }
    }

    // TODO(andreas): A lof of the things this method does, the renderer should be able to do for us
    /// Translate screen-space sizes (ui points) and missing sizes, into proper
    /// scene-space sizes.
    ///
    /// Also does hover-effects (changing colors and sizes)
    ///
    /// Non-finite sizes are given default sizes.
    /// Negative sizes are interpreted as ui points, and are translated
    /// to screen-space sizes (based on distance).
    pub fn finalize_sizes_and_colors(
        &mut self,
        viewport_size: egui::Vec2,
        eye: &Eye,
        hovered_instance_id_hash: InstanceIdHash,
    ) {
        crate::profile_function!();

        let Self {
            points,
            line_segments,
            meshes,
            labels: _, // always has final size. TODO(emilk): tint on hover!
        } = self;

        let hover_size_boost = 1.5;
        const HOVER_COLOR: [u8; 4] = [255, 200, 200, 255];

        let viewport_area = viewport_size.x * viewport_size.y;

        // Size of a ui point (in meters), when projected out one meter:
        let point_size_at_one_meter = eye.fov_y / viewport_size.y;

        let eye_camera_plane =
            macaw::Plane3::from_normal_point(eye.forward_in_world(), eye.pos_in_world());

        // More points -> smaller points
        let default_point_radius = Size::new_ui(
            (0.3 * (viewport_area / (points.len() + 1) as f32).sqrt()).clamp(0.1, 5.0),
        );

        // TODO(emilk): more line segments -> thinner lines
        let default_line_radius = Size::new_ui((0.0005 * viewport_size.length()).clamp(1.5, 5.0));

        {
            crate::profile_scope!("points");
            for point in points {
                if point.radius.is_auto() {
                    point.radius = default_point_radius;
                }
                if let Some(size_in_points) = point.radius.ui() {
                    let dist_to_eye = eye_camera_plane
                        .distance(Vec3::from(point.pos))
                        .at_least(0.0);
                    point.radius =
                        Size::new_scene(dist_to_eye * size_in_points * point_size_at_one_meter);
                }
                if point.instance_id_hash == hovered_instance_id_hash {
                    point.radius *= hover_size_boost;
                    point.color = HOVER_COLOR;
                }
            }
        }

        {
            crate::profile_scope!("lines");
            for line_segment in line_segments {
                if line_segment.radius.is_auto() {
                    line_segment.radius = default_line_radius;
                }
                if let Some(size_in_points) = line_segment.radius.ui() {
                    let dist_to_eye = if true {
                        // This works much better when one line segment is very close to the camera
                        let mut closest = f32::INFINITY;
                        for segment in &line_segment.segments {
                            for &endpoint in segment {
                                closest = closest.min(eye_camera_plane.distance(endpoint.into()));
                            }
                        }
                        closest
                    } else {
                        let mut centroid = glam::DVec3::ZERO;
                        for segment in &line_segment.segments {
                            centroid += glam::Vec3::from(segment[0]).as_dvec3();
                            centroid += glam::Vec3::from(segment[1]).as_dvec3();
                        }
                        let centroid =
                            centroid.as_vec3() / (2.0 * line_segment.segments.len() as f32);
                        eye_camera_plane.distance(centroid)
                    }
                    .at_least(0.0);

                    line_segment.radius =
                        Size::new_scene(dist_to_eye * size_in_points * point_size_at_one_meter);
                }
                if line_segment.instance_id == hovered_instance_id_hash {
                    line_segment.radius *= hover_size_boost;
                    line_segment.color = HOVER_COLOR;
                }
            }
        }

        {
            crate::profile_scope!("meshes");
            for mesh in meshes {
                if mesh.instance_id == hovered_instance_id_hash {
                    mesh.tint = Some(HOVER_COLOR);
                }
            }
        }
    }

    /// Paint frustum lines
    fn add_camera_frustum(
        &mut self,
        camera: &SpaceCamera,
        scene_bbox: &macaw::BoundingBox,
        instance_id: InstanceIdHash,
        line_radius: Size,
        color: [u8; 4],
    ) -> Option<()> {
        let world_from_image = camera.world_from_image()?;
        let [w, h] = camera.pinhole?.resolution?;

        // At what distance do we end the frustum?
        let d = scene_bbox.size().length() * 0.3;

        // TODO(emilk): there is probably a off-by-one or off-by-half error here.
        // The image coordinates are in [0, w-1] range, so either we should use those limits
        // or [-0.5, w-0.5] for the "pixels are tiny squares" interpretation of the frustum.

        let corners = [
            world_from_image
                .transform_point3(d * vec3(0.0, 0.0, 1.0))
                .into(),
            world_from_image
                .transform_point3(d * vec3(0.0, h, 1.0))
                .into(),
            world_from_image
                .transform_point3(d * vec3(w, h, 1.0))
                .into(),
            world_from_image
                .transform_point3(d * vec3(w, 0.0, 1.0))
                .into(),
        ];

        let center = camera.position().into();

        let segments = vec![
            [center, corners[0]],     // frustum corners
            [center, corners[1]],     // frustum corners
            [center, corners[2]],     // frustum corners
            [center, corners[3]],     // frustum corners
            [corners[0], corners[1]], // `d` distance plane sides
            [corners[1], corners[2]], // `d` distance plane sides
            [corners[2], corners[3]], // `d` distance plane sides
            [corners[3], corners[0]], // `d` distance plane sides
        ];

        self.line_segments.push(LineSegments {
            instance_id,
            segments,
            radius: line_radius,
            color,
            #[cfg(feature = "wgpu")]
            flags: Default::default(),
        });

        Some(())
    }

    fn add_arrow(
        &mut self,
        _ctx: &mut ViewerContext<'_>,
        instance_id: InstanceIdHash,
        color: [u8; 4],
        width_scale: Option<f32>,
        _label: Option<&str>,
        arrow: &re_log_types::Arrow3D,
    ) {
        let re_log_types::Arrow3D { origin, vector } = arrow;

        let width_scale = width_scale.unwrap_or(1.0);
        let vector = Vec3::from_slice(vector);
        let origin = Vec3::from_slice(origin);

        #[cfg(feature = "glow")]
        {
            let (cylinder_id, cylinder_mesh) = _ctx.cache.cpu_mesh.cylinder();
            let (cone_id, cone_mesh) = _ctx.cache.cpu_mesh.cone();

            let rotation = glam::Quat::from_rotation_arc(Vec3::X, vector.normalize());

            let tip_length = 2.0 * width_scale;

            let cylinder_transform = macaw::Affine3A::from_scale_rotation_translation(
                vec3(
                    vector.length() - tip_length,
                    0.5 * width_scale,
                    0.5 * width_scale,
                ),
                rotation,
                origin,
            );

            self.meshes.push(MeshSource {
                instance_id,
                mesh_id: cylinder_id,
                world_from_mesh: cylinder_transform,
                cpu_mesh: cylinder_mesh,
                tint: Some(color),
            });

            // The cone has it's origin at the base, so we translate it by [-1,0,0] so the tip lines up with vector.
            let cone_transform = glam::Affine3A::from_scale_rotation_translation(
                vec3(tip_length, 1.0 * width_scale, 1.0 * width_scale),
                rotation,
                origin + vector,
            ) * glam::Affine3A::from_translation(-Vec3::X);

            self.meshes.push(MeshSource {
                instance_id,
                mesh_id: cone_id,
                world_from_mesh: cone_transform,
                cpu_mesh: cone_mesh,
                tint: Some(color),
            });
        }
        #[cfg(not(feature = "glow"))]
        {
            let radius = width_scale * 0.5;
            let tip_length = LineStripFlags::get_triangle_cap_tip_length(radius);
            let vector_len = vector.length();
            let end = origin + vector * ((vector_len - tip_length) / vector_len);
            self.line_segments.push(LineSegments {
                instance_id,
                segments: vec![[origin.to_array(), end.to_array()]],
                radius: Size::new_scene(radius),
                color,
                flags: re_renderer::renderer::LineStripFlags::CAP_END_TRIANGLE,
            })
        }
    }

    fn add_box(
        &mut self,
        instance_id: InstanceIdHash,
        color: [u8; 4],
        line_radius: Size,
        label: Option<&str>,
        box3: &re_log_types::Box3,
    ) {
        let re_log_types::Box3 {
            rotation,
            translation,
            half_size,
        } = box3;
        let rotation = glam::Quat::from_array(*rotation);
        let translation = Vec3::from(*translation);
        let half_size = Vec3::from(*half_size);
        let transform =
            glam::Affine3A::from_scale_rotation_translation(half_size, rotation, translation);

        let corners = [
            transform
                .transform_point3(vec3(-0.5, -0.5, -0.5))
                .to_array(),
            transform.transform_point3(vec3(-0.5, -0.5, 0.5)).to_array(),
            transform.transform_point3(vec3(-0.5, 0.5, -0.5)).to_array(),
            transform.transform_point3(vec3(-0.5, 0.5, 0.5)).to_array(),
            transform.transform_point3(vec3(0.5, -0.5, -0.5)).to_array(),
            transform.transform_point3(vec3(0.5, -0.5, 0.5)).to_array(),
            transform.transform_point3(vec3(0.5, 0.5, -0.5)).to_array(),
            transform.transform_point3(vec3(0.5, 0.5, 0.5)).to_array(),
        ];

        let segments = vec![
            // bottom:
            [corners[0b000], corners[0b001]],
            [corners[0b000], corners[0b010]],
            [corners[0b011], corners[0b001]],
            [corners[0b011], corners[0b010]],
            // top:
            [corners[0b100], corners[0b101]],
            [corners[0b100], corners[0b110]],
            [corners[0b111], corners[0b101]],
            [corners[0b111], corners[0b110]],
            // sides:
            [corners[0b000], corners[0b100]],
            [corners[0b001], corners[0b101]],
            [corners[0b010], corners[0b110]],
            [corners[0b011], corners[0b111]],
        ];

        if let Some(label) = label {
            self.labels.push(Label {
                text: (*label).to_owned(),
                origin: translation,
            });
        }

        self.line_segments.push(LineSegments {
            instance_id,
            segments,
            radius: line_radius,
            color,
            #[cfg(feature = "wgpu")]
            flags: Default::default(),
        });
    }

    pub fn clear(&mut self) {
        let Self {
            points,
            line_segments,
            meshes,
            labels,
        } = self;

        points.clear();
        line_segments.clear();
        meshes.clear();
        labels.clear();
    }

    pub fn is_empty(&self) -> bool {
        let Self {
            points,
            line_segments,
            meshes,
            labels,
        } = self;

        points.is_empty() && line_segments.is_empty() && meshes.is_empty() && labels.is_empty()
    }

    #[cfg(feature = "wgpu")]
    pub fn line_strips(&self) -> Vec<LineStrip> {
        let mut line_strips = Vec::with_capacity(self.line_segments.len());
        for segments in &self.line_segments {
            let mut current_strip = LineStrip {
                points: Vec::new(),
                radius: segments.radius.0,
                color: segments.color,
                flags: segments.flags,
            };
            for [a, b] in &segments.segments {
                let a = glam::Vec3::from(*a);
                let b = glam::Vec3::from(*b);

                if let Some(prev) = current_strip.points.last() {
                    if *prev == a {
                        current_strip.points.push(b);
                    } else {
                        line_strips.push(std::mem::replace(
                            &mut current_strip,
                            LineStrip {
                                points: vec![a, b],
                                radius: segments.radius.0,
                                color: segments.color,
                                flags: segments.flags,
                            },
                        ));
                    }
                } else {
                    current_strip.points.push(a);
                    current_strip.points.push(b);
                }
            }

            if current_strip.points.len() > 1 {
                line_strips.push(current_strip);
            }
        }
        line_strips
    }

    #[cfg(feature = "wgpu")]
    pub fn point_cloud_points(&self) -> Vec<PointCloudPoint> {
        self.points
            .iter()
            .map(|point| PointCloudPoint {
                position: glam::Vec3::from(point.pos),
                radius: point.radius.0,
                srgb_color: point.color,
            })
            .collect()
    }

    pub fn picking(
        &self,
        pointer_in_ui: egui::Pos2,
        rect: &egui::Rect,
        eye: &Eye,
    ) -> Option<(InstanceIdHash, Vec3)> {
        crate::profile_function!();

        let ui_from_world = eye.ui_from_world(rect);
        let world_from_ui = eye.world_from_ui(rect);

        let ray_in_world = {
            let ray_dir =
                world_from_ui.project_point3(Vec3::new(pointer_in_ui.x, pointer_in_ui.y, -1.0))
                    - eye.pos_in_world();
            macaw::Ray3::from_origin_dir(eye.pos_in_world(), ray_dir.normalize())
        };

        let Self {
            points,
            line_segments,
            meshes,
            labels: _,
        } = self;

        // in points
        let max_side_dist_sq = 5.0 * 5.0; // TODO(emilk): interaction radius from egui

        let mut closest_z = f32::INFINITY;
        // in points
        let mut closest_side_dist_sq = max_side_dist_sq;
        let mut closest_instance_id = None;

        {
            crate::profile_scope!("points");
            for point in points {
                if point.instance_id_hash.is_some() {
                    // TODO(emilk): take point radius into account
                    let pos_in_ui = ui_from_world.project_point3(point.pos.into());
                    if pos_in_ui.z < 0.0 {
                        continue; // TODO(emilk): don't we expect negative Z!? RHS etc
                    }
                    let dist_sq = egui::pos2(pos_in_ui.x, pos_in_ui.y).distance_sq(pointer_in_ui);
                    if dist_sq < max_side_dist_sq {
                        let t = pos_in_ui.z.abs();
                        if t < closest_z || dist_sq < closest_side_dist_sq {
                            closest_z = t;
                            closest_side_dist_sq = dist_sq;
                            closest_instance_id = Some(point.instance_id_hash);
                        }
                    }
                }
            }
        }

        {
            crate::profile_scope!("line_segments");
            for line_segments in line_segments {
                if line_segments.instance_id.is_some() {
                    // TODO(emilk): take line segment radius into account
                    use egui::pos2;

                    for [a, b] in &line_segments.segments {
                        let a = ui_from_world.project_point3((*a).into());
                        let b = ui_from_world.project_point3((*b).into());
                        let dist_sq = line_segment_distance_sq_to_point_2d(
                            [pos2(a.x, a.y), pos2(b.x, b.y)],
                            pointer_in_ui,
                        );

                        if dist_sq < max_side_dist_sq {
                            let t = a.z.abs(); // not very accurate
                            if t < closest_z || dist_sq < closest_side_dist_sq {
                                closest_z = t;
                                closest_side_dist_sq = dist_sq;
                                closest_instance_id = Some(line_segments.instance_id);
                            }
                        }
                    }
                }
            }
        }

        {
            crate::profile_scope!("meshes");
            for mesh in meshes {
                if mesh.instance_id.is_some() {
                    let ray_in_mesh = (mesh.world_from_mesh.inverse() * ray_in_world).normalize();
                    let t = crate::math::ray_bbox_intersect(&ray_in_mesh, mesh.cpu_mesh.bbox());

                    if t < f32::INFINITY {
                        let dist_sq = 0.0;
                        if t < closest_z || dist_sq < closest_side_dist_sq {
                            closest_z = t; // TODO(emilk): I think this is wrong
                            closest_side_dist_sq = dist_sq;
                            closest_instance_id = Some(mesh.instance_id);
                        }
                    }
                }
            }
        }

        if let Some(closest_instance_id) = closest_instance_id {
            let closest_point = world_from_ui.project_point3(Vec3::new(
                pointer_in_ui.x,
                pointer_in_ui.y,
                closest_z,
            ));
            Some((closest_instance_id, closest_point))
        } else {
            None
        }
    }

    pub fn calc_bbox(&self) -> macaw::BoundingBox {
        crate::profile_function!();

        let mut bbox = macaw::BoundingBox::nothing();

        let Self {
            points,
            line_segments,
            meshes,
            labels,
        } = self;

        for point in points {
            bbox.extend(point.pos.into());
        }

        for line_segments in line_segments {
            for line_segment in &line_segments.segments {
                for &endpoint in line_segment {
                    bbox.extend(endpoint.into());
                }
            }
        }

        for mesh in meshes {
            let mesh_bbox = mesh
                .cpu_mesh
                .bbox()
                .transform_affine3(&mesh.world_from_mesh);
            bbox = bbox.union(mesh_bbox);
        }

        for label in labels {
            bbox.extend(label.origin);
        }

        bbox
    }
}

fn axis_color(axis: usize) -> [u8; 4] {
    match axis {
        0 => [255, 25, 25, 255],
        1 => [0, 240, 0, 255],
        2 => [80, 80, 255, 255],
        _ => unreachable!("Axis should be one of 0,1,2; got {axis}"),
    }
}<|MERGE_RESOLUTION|>--- conflicted
+++ resolved
@@ -257,7 +257,6 @@
 
         {
             crate::profile_scope!("path3d");
-<<<<<<< HEAD
             self.line_segments
                 .extend(objects.path3d.iter().map(|(props, obj)| {
                     let re_data_store::Path3D {
@@ -282,39 +281,14 @@
                         segments,
                         radius,
                         color,
+                        #[cfg(feature = "wgpu")]
+                        flags: Default::default(),
                     }
                 }));
-=======
-            for (props, obj) in objects.path3d.iter() {
-                let re_data_store::Path3D {
-                    points,
-                    stroke_width,
-                } = obj;
-
-                let radius = stroke_width.map_or(Size::AUTO, |w| Size::new_scene(w / 2.0));
-                let color = object_color(ctx, props);
-
-                let segments = points
-                    .iter()
-                    .tuple_windows()
-                    .map(|(a, b)| [*a, *b])
-                    .collect();
-
-                scene.line_segments.push(LineSegments {
-                    instance_id: InstanceIdHash::from_props(props),
-                    segments,
-                    radius,
-                    color,
-                    #[cfg(feature = "wgpu")]
-                    flags: Default::default(),
-                });
-            }
->>>>>>> 94c00a3d
         }
 
         {
             crate::profile_scope!("line_segments3d");
-<<<<<<< HEAD
             self.line_segments
                 .extend(objects.line_segments3d.iter().map(|(props, obj)| {
                     let re_data_store::LineSegments3D {
@@ -333,28 +307,10 @@
                         segments: bytemuck::allocation::pod_collect_to_vec(points),
                         radius,
                         color,
+                        #[cfg(feature = "wgpu")]
+                        flags: Default::default(),
                     }
                 }));
-=======
-            for (props, obj) in objects.line_segments3d.iter() {
-                let re_data_store::LineSegments3D {
-                    points,
-                    stroke_width,
-                } = *obj;
-
-                let radius = stroke_width.map_or(Size::AUTO, |w| Size::new_scene(w / 2.0));
-                let color = object_color(ctx, props);
-
-                scene.line_segments.push(LineSegments {
-                    instance_id: InstanceIdHash::from_props(props),
-                    segments: bytemuck::allocation::pod_collect_to_vec(points),
-                    radius,
-                    color,
-                    #[cfg(feature = "wgpu")]
-                    flags: Default::default(),
-                });
-            }
->>>>>>> 94c00a3d
         }
 
         {
