--- conflicted
+++ resolved
@@ -548,46 +548,6 @@
     fn serialize_control_columns(&self) -> DataTableResult<(Schema, Vec<Box<dyn Array>>)> {
         crate::profile_function!();
 
-<<<<<<< HEAD
-=======
-        /// Serializes an iterable of dense arrow-like data.
-        fn serialize_dense_column<C: ArrowSerialize + ArrowField<Type = C> + 'static>(
-            name: &str,
-            values: &[C],
-        ) -> DataTableResult<(Field, Box<dyn Array>)> {
-            let data: Box<dyn Array> = values.try_into_arrow()?;
-            // let data = unit_values_to_unit_lists(data);
-
-            let mut field = Field::new(name, data.data_type().clone(), false).with_metadata(
-                [(METADATA_KIND.to_owned(), METADATA_KIND_CONTROL.to_owned())].into(),
-            );
-
-            if let DataType::Extension(name, _, _) = data.data_type() {
-                field
-                    .metadata
-                    .extend([("ARROW:extension:name".to_owned(), name.clone())]);
-            }
-
-            Ok((field, data))
-        }
-
-        /// Transforms an array of unit values into a list of unit arrays.
-        ///
-        /// * Before: `[C, C, C, C, C, ...]`
-        /// * After: `ListArray[ [C], [C], [C], [C], [C], ... ]`
-        // NOTE: keeping that one around, just in case.
-        #[allow(dead_code)]
-        fn unit_values_to_unit_lists(array: Box<dyn Array>) -> Box<dyn Array> {
-            let datatype = array.data_type().clone();
-            let datatype = ListArray::<i32>::default_datatype(datatype);
-            let offsets = Offsets::try_from_lengths(std::iter::repeat(1).take(array.len()))
-                .unwrap()
-                .into();
-            let validity = None;
-            ListArray::<i32>::new(datatype, offsets, array, validity).boxed()
-        }
-
->>>>>>> 880cf8e9
         let Self {
             table_id,
             col_row_id,
@@ -678,49 +638,10 @@
         let mut schema = Schema::default();
         let mut columns = Vec::new();
 
-<<<<<<< HEAD
         for (component, rows) in table {
             let (field, column) = Self::serialize_data_column(component.as_str(), rows)?;
             schema.fields.push(field);
             columns.push(column);
-=======
-        fn serialize_sparse_column(
-            name: &str,
-            column: &[Option<DataCell>],
-        ) -> DataTableResult<(Field, Box<dyn Array>)> {
-            // TODO(cmc): All we're doing here is allocating and filling a nice contiguous array so
-            // our `ListArray`s can compute their indices and for the serializer to work with...
-            // In a far enough future, we could imagine having much finer grain control over the
-            // serializer and doing all of this at once, bypassing all the mem copies and
-            // allocations.
-
-            let cell_refs = column
-                .iter()
-                .flatten()
-                .map(|cell| cell.as_arrow_ref())
-                .collect_vec();
-
-            let ext_name = cell_refs.first().and_then(|cell| match cell.data_type() {
-                DataType::Extension(name, _, _) => Some(name),
-                _ => None,
-            });
-
-            // NOTE: Avoid paying for the cost of the concatenation machinery if there's a single
-            // row in the column.
-            let data = if cell_refs.len() == 1 {
-                data_to_lists(column, cell_refs[0].to_boxed(), ext_name.cloned())
-            } else {
-                // NOTE: This is a column of cells, it shouldn't ever fail to concatenate since
-                // they share the same underlying type.
-                let data = arrow2::compute::concatenate::concatenate(cell_refs.as_slice())?;
-                data_to_lists(column, data, ext_name.cloned())
-            };
-
-            let field = Field::new(name, data.data_type().clone(), false)
-                .with_metadata([(METADATA_KIND.to_owned(), METADATA_KIND_DATA.to_owned())].into());
-
-            Ok((field, data))
->>>>>>> 880cf8e9
         }
 
         Ok((schema, columns))
@@ -781,15 +702,20 @@
             .map(|cell| cell.as_arrow_ref())
             .collect_vec();
 
+        let ext_name = cell_refs.first().and_then(|cell| match cell.data_type() {
+            DataType::Extension(name, _, _) => Some(name),
+            _ => None,
+        });
+
         // NOTE: Avoid paying for the cost of the concatenation machinery if there's a single
         // row in the column.
         let data = if cell_refs.len() == 1 {
-            data_to_lists(column, cell_refs[0].to_boxed())
+            data_to_lists(column, cell_refs[0].to_boxed(), ext_name.cloned())
         } else {
             // NOTE: This is a column of cells, it shouldn't ever fail to concatenate since
             // they share the same underlying type.
             let data = arrow2::compute::concatenate::concatenate(cell_refs.as_slice())?;
-            data_to_lists(column, data)
+            data_to_lists(column, data, ext_name.cloned())
         };
 
         let field = Field::new(name, data.data_type().clone(), false)
